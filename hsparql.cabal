--- conflicted
+++ resolved
@@ -49,11 +49,7 @@
                  , wai
                  , warp
   hs-source-dirs: Database, tests
-<<<<<<< HEAD
   extensions:  OverloadedStrings, FlexibleInstances
-=======
-  extensions:  FlexibleInstances OverloadedStrings
->>>>>>> 31625294
 
 source-repository head
   type:     git
